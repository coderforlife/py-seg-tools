--- conflicted
+++ resolved
@@ -68,13 +68,7 @@
     from sys import argv
     from getopt import getopt, error as getopt_error
 
-<<<<<<< HEAD
     from utils import make_dir
-=======
-    from utils import make_dir, check_reqs
-    check_reqs(SimpleITK = False)
-
->>>>>>> 3fdbf90b
     from images import MRC
     
     
@@ -150,4 +144,153 @@
     zs = (min(z), max(z)) if z else (0, mrc.nz - 1)
 
     # Do the actual work!
+    mrc2png(mrc.view(x, y, zs), png_dir, z, basename, flip, sigma)
+#!/usr/bin/env python
+
+from utils import check_reqs
+check_reqs()
+
+"""
+Converts an MRC file to a PNG stack. Runs either as a command line program or as
+an importable function.
+"""
+
+def mrc2png(mrc, png_dir, indxs = None, basename = "%03d.png", flip = False, sigma = 0.0):
+    """
+    Converts an MRC file to a PNG stack
+
+    Arguments:
+    mrc      -- the MRC file (as MRC object) or filepath (as a string)
+    png_dir  -- the directory to save PNGs to
+    
+    Optional Arguments:
+    indxs    -- the indices of slices to save, default is to use all slices
+    basename -- the template name to use for PNGs, needs to have a %d to be replaced by slice number, default is "%03d.png"
+    flip     -- if True then each image is flipped top to bottom before saving
+    sigma    -- the amount of blurring to perform on the slices while saving, as the sigma argument for a Gaussian blur, defaults to no blurring
+    """
+    from os.path import join
+    from images import MRC, flip_up_down, gauss_blur, sp_save
+    from utils import make_dir
+
+    if isinstance(mrc, basestring): mrc = MRC(mrc)
+    if not make_dir(png_dir): raise IOError("Unable to create directory")
+    flip = bool(flip)
+    sigma = float(sigma)
+    if indxs == None:
+        for i, sec in enumerate(mrc):
+            if flip: sec = flip_up_down(sec)
+            if sigma != 0.0: sec = gauss_blur(sec, sigma)
+            sp_save(join(png_dir, basename % i), sec)
+    else:
+        for i in indxs:
+            sec = mrc[i]
+            if flip: sec = flip_up_down(sec)
+            if sigma != 0.0: sec = gauss_blur(sec, sigma)
+            sp_save(join(png_dir, basename % i), sec)
+
+def help_msg(err = 0, msg = None):
+    from os.path import basename
+    from sys import stderr, argv, exit
+    from textwrap import fill, TextWrapper
+    from utils import get_terminal_width
+    w = max(get_terminal_width(), 20)
+    tw = TextWrapper(width = w, subsequent_indent = ' '*18)
+    if msg != None: print >> stderr, fill(msg, w)
+    print "Usage:"
+    print tw.fill("  %s [args] input.mrc output_directory" % basename(argv[0]))
+    print ""
+    print "Optional arguments:"
+    print tw.fill("  -h  --help      Display this help")
+    print tw.fill("  -b  --base=     The base filename base to use, needs to have a %d to replace with slice number, defaults to '%03d.png'")
+    print tw.fill("  -x #,#          The x coordinate to extract given as two integers seperated by a comma")
+    print tw.fill("  -y #,#          The y coordinate to extract given as two integers seperated by a comma")
+    print tw.fill("  -z indices      The slice indices to use, accepts integers with commas and dashes between them")
+    print tw.fill("  -f  --flip      If given then each image is flipped top to bottom before saving")
+    print tw.fill("  -s  --sigma=    Sigma for Gaussian blurring while saving, defaults to no blurring")
+    exit(err)
+        
+if __name__ == "__main__":
+    from os.path import realpath
+    from sys import argv
+    from getopt import getopt, error as getopt_error
+
+    from utils import make_dir, check_reqs
+    check_reqs(SimpleITK = False)
+
+    from images import MRC
+    
+    
+    if len(argv) < 2: help_msg(1)
+    
+    try: opts, args = getopt(argv[1:], "hfb:x:y:z:s:", ["help", "flip", "base=", "sigma="])
+    except getopt_error, msg: help_msg(2, msg)
+
+    # Parse arguments
+    flip = False
+    x = None
+    y = None
+    z = None
+    basename = None
+    for o,a in opts:
+        if o == "-h" or o == "--help":
+            help_msg()
+        elif o == "-f" or o == "--flip":
+            if flip: help_msg(2, "Must be only one flip argument")
+            flip = True
+        elif o == "-b" or o == "--base":
+            if basename != None: help_msg(2, "Must be only one basename argument")
+            try:
+                _ = a % (1)
+            except:
+                help_msg(2, "The basename must contain %d (or a variant) for the slice number")
+            basename = a
+        elif o == "-z":
+            if z != None: help_msg(2, "Must be only one z argument")
+            z = []
+            for p in a.split(","):
+                if p.isdigit(): # single digit
+                    p = int(p)
+                    if p < 0: help_msg(2, "Invalid z argument supplied")
+                    z.append(p)
+                else: # range of numbers
+                    p = [int(p) for p in p.split('-') if p.isdigit()]
+                    if len(p) != 2 or p[0] < 0 or p[1] < p[0]: help_msg(2, "Invalid z argument supplied")
+                    z.extend(range(p[0], p[1] + 1))
+            z = list(set(z)) # remove duplicates
+            z.sort()
+        elif o == "-x":
+            if x != None: help_msg(2, "May be only one x argument")
+            x = x.split(",")
+            if len(x) != 2 or not x[0].isdigit() or not x[1].isdigit(): help_msg(2, "Invalid x argument supplied")
+            x = (int(x[0]), int(x[1]))
+        elif o == "-y":
+            if y != None: help_msg(2, "May be only one y argument")
+            y = y.split(",")
+            if len(y) != 2 or not y[0].isdigit() or not y[1].isdigit(): help_msg(2, "Invalid y argument supplied")
+            y = (int(y[0]), int(y[1]))
+        elif o == "-s" or o == "--sigma":
+            if sigma != None: help_msg(2, "Must be only one sigma argument")
+            try: sigma = float(a)
+            except: help_msg(2, "Sigma must be a floating-point number greater than or equal to 0.0")
+            if sigma < 0 or isnan(sigma): help_msg(2, "Sigma must be a floating-point number greater than or equal to 0.0")
+
+    # Make sure paths are good
+    if len(args) != 2: help_msg(2, "You need to provide an MRC and PNG output directory as arguments")
+    mrc_filename = realpath(args[0])
+    try: mrc = MRC(mrc_filename, readonly=True)
+    except BaseException as e: help_msg(2, "Failed to open MRC file: " + str(e))
+    png_dir = realpath(args[1])
+    if not make_dir(png_dir): help_msg(2, "PNG output directory already exists as regular file, choose another directory")
+
+    # Check other arguments, getting values for optional args, etc.
+    if sigma    == None: sigma = 0.0
+    if basename == None: basename = "%03d.png"
+    if x == None: x = (0, mrc.nx - 1)
+    elif x[0] < 0 or x[1] < x[0] or x[1] < mrc.nx: help_msg(2, "Invalid x argument supplied")
+    if y == None: y = (0, mrc.ny - 1)
+    elif y[0] < 0 or y[1] < y[0] or y[1] < mrc.ny: help_msg(2, "Invalid x argument supplied")
+    zs = (min(z), max(z)) if z else (0, mrc.nz - 1)
+
+    # Do the actual work!
     mrc2png(mrc.view(x, y, zs), png_dir, z, basename, flip, sigma)